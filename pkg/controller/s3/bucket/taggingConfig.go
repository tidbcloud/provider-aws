--- conflicted
+++ resolved
@@ -64,11 +64,7 @@
 		return Updated, nil
 	case config == nil && len(external.TagSet) != 0:
 		return NeedsDeletion, nil
-<<<<<<< HEAD
-	case cmp.Equal(s3.SortS3TagSet(external.TagSet), s3.SortS3TagSet(GenerateTagging(config).TagSet), cmpopts.IgnoreTypes(document.NoSerde{})):
-=======
 	case IsSubsetTags(GenerateTagging(config).TagSet, external.TagSet):
->>>>>>> f6a69745
 		return Updated, nil
 	default:
 		return NeedsUpdate, nil
