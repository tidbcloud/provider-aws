package vpcpeering

import (
	"context"
	"fmt"
	"reflect"
	"strings"
	"time"

	"github.com/aws/aws-sdk-go-v2/service/ec2"
	ec2types "github.com/aws/aws-sdk-go-v2/service/ec2/types"
	"github.com/aws/aws-sdk-go-v2/service/route53"
	route53types "github.com/aws/aws-sdk-go-v2/service/route53/types"

	"github.com/crossplane/provider-aws/pkg/clients/peering"

	"github.com/aws/aws-sdk-go-v2/service/sts"
	"github.com/aws/aws-sdk-go/aws"
	"github.com/aws/aws-sdk-go/aws/awserr"
	xpv1 "github.com/crossplane/crossplane-runtime/apis/common/v1"
	"github.com/crossplane/crossplane-runtime/pkg/event"
	"github.com/crossplane/crossplane-runtime/pkg/logging"
	"github.com/crossplane/crossplane-runtime/pkg/meta"
	"github.com/crossplane/crossplane-runtime/pkg/reconciler/managed"
	"github.com/crossplane/crossplane-runtime/pkg/resource"

	corev1 "k8s.io/api/core/v1"

	svcapitypes "github.com/crossplane/provider-aws/apis/vpcpeering/v1alpha1"

	"k8s.io/client-go/util/workqueue"
	ctrl "sigs.k8s.io/controller-runtime"
	"sigs.k8s.io/controller-runtime/pkg/client"
	"sigs.k8s.io/controller-runtime/pkg/controller"

	"github.com/pkg/errors"
	metav1 "k8s.io/apimachinery/pkg/apis/meta/v1"

	cpresource "github.com/crossplane/crossplane-runtime/pkg/resource"
	awsclient "github.com/crossplane/provider-aws/pkg/clients"
)

// ConnectionStateReasonCode vpc connection state code
type ConnectionStateReasonCode string

const (
	errUnexpectedObject = "managed resource is not an VPCPeeringConnection resource"

	errCreate                         = "cannot create VPCPeeringConnection in AWS"
	errCreateHostzone                 = "cannot create HostedZoneAssosciation in AWS"
	errDescribe                       = "failed to describe VPCPeeringConnection"
	errDescribeRouteTable             = "failed to describe RouteTable"
	errModifyVpcPeering               = "failed to modify VPCPeeringConnection"
	errUpdateManagedStatus            = "cannot update managed resource status"
	errWaitVpcPeeringConnectionAccept = "waiting for the user to accept the vpc peering connection"

	routeTableEnsured = "tidbcloud.com/route-table-ensured"
	hostedZoneEnsured = "tidbcloud.com/hosted-zone-ensured"
	attributeModified = "tidbcloud.com/attribute-modified"

	// The maximum number of results to return with a single call
	masResults = 100
)

// SetupVPCPeeringConnection adds a controller that reconciles VPCPeeringConnection.
func SetupVPCPeeringConnection(mgr ctrl.Manager, l logging.Logger, rl workqueue.RateLimiter) error {
	name := managed.ControllerName(svcapitypes.VPCPeeringConnectionGroupKind)
	return ctrl.NewControllerManagedBy(mgr).
		Named(name).
		WithOptions(controller.Options{
			RateLimiter: workqueue.NewMaxOfRateLimiter(
				workqueue.NewItemExponentialFailureRateLimiter(10*time.Second, 120*time.Second),
				rl,
			),
			MaxConcurrentReconciles: 1,
		}).
		For(&svcapitypes.VPCPeeringConnection{}).
		Complete(managed.NewReconciler(mgr,
			resource.ManagedKind(svcapitypes.VPCPeeringConnectionGroupVersionKind),
			managed.WithExternalConnecter(&connector{kube: mgr.GetClient(), log: l}),
			// resync interval default is 1 minute, may cause rate limit
			managed.WithPollInterval(5*time.Minute),
			managed.WithLogger(l.WithValues("controller", name)),
			managed.WithRecorder(event.NewAPIRecorder(mgr.GetEventRecorderFor(name)))))
}

const (
	// ApprovedCondition resources are believed to be approved.
	ApprovedCondition xpv1.ConditionType = "Approved"
	// ApprovedConditionReason customer approved the vpc request.
	ApprovedConditionReason xpv1.ConditionReason = "CreateRouteInfo"
)

// Approved return approve condition
func Approved() xpv1.Condition {
	return xpv1.Condition{
		Type:               ApprovedCondition,
		Status:             corev1.ConditionTrue,
		LastTransitionTime: metav1.Now(),
		Reason:             ApprovedConditionReason,
	}
}

type connector struct {
	kube client.Client
	log  logging.Logger
}

func (c *connector) Connect(ctx context.Context, mg cpresource.Managed) (managed.ExternalClient, error) {
	cr, ok := mg.(*svcapitypes.VPCPeeringConnection)
	if !ok {
		return nil, errors.New(errUnexpectedObject)
	}
	cfg, err := awsclient.GetConfig(ctx, c.kube, mg, cr.Spec.ForProvider.Region)
	if err != nil {
		return nil, err
	}

	external := &external{
		kube:          c.kube,
		route53Client: peering.NewRoute53Client(*cfg),
		client:        peering.NewEc2Client(*cfg),
		stsClient:     peering.NewStsClient(*cfg),
		log:           c.log,
	}
	isInternal, err := external.isInternalVpcPeering(ctx, cr)
	if err != nil {
		return nil, err
	}
	if isInternal {
		external.isInternal = true
		peerCfg, err := awsclient.GetConfig(ctx, c.kube, mg, *cr.Spec.ForProvider.PeerRegion)
		if err != nil {
			return nil, err
		}
		external.peerClient = peering.NewEc2Client(*peerCfg)
	}
	return external, nil
}

func isUPToDate(conditions []xpv1.Condition) bool {
	if len(conditions) == 0 {
		return false
	}

	for _, c := range conditions {
		if c.Type == xpv1.TypeReady {
			if c.Status == corev1.ConditionTrue {
				return true
			}
		}
	}

	return false
}

type external struct {
	kube          client.Client
	client        peering.EC2Client
	route53Client peering.Route53Client
	log           logging.Logger
	stsClient     peering.StsClient
	peerClient    peering.EC2Client
	isInternal    bool
}

func (e *external) Observe(ctx context.Context, mg cpresource.Managed) (managed.ExternalObservation, error) { // nolint:gocyclo
	cr, ok := mg.(*svcapitypes.VPCPeeringConnection)
	if !ok {
		return managed.ExternalObservation{}, errors.New(errUnexpectedObject)
	}
	if meta.GetExternalName(cr) == "" {
		return managed.ExternalObservation{
			ResourceExists: false,
		}, nil
	}

	input := peering.GenerateDescribeVpcPeeringConnectionsInput(cr)
	resp, err := e.client.DescribeVpcPeeringConnections(ctx, input)
	if err != nil {
		return managed.ExternalObservation{ResourceExists: false}, errors.Wrap(err, errDescribe)
	}

	e.log.WithValues("VpcPeering", cr.Name).Debug("Describe VpcPeeringConnections")
	// TODO: if user delete vpc peering in aws cloud, how ensure subresource deleted
	if len(resp.VpcPeeringConnections) == 0 {
		return managed.ExternalObservation{ResourceExists: false}, nil
	}

	existedPeer := resp.VpcPeeringConnections[0]

	if !(existedPeer.Status.Code == ec2types.VpcPeeringConnectionStateReasonCodeInitiatingRequest ||
		existedPeer.Status.Code == ec2types.VpcPeeringConnectionStateReasonCodePendingAcceptance ||
		existedPeer.Status.Code == ec2types.VpcPeeringConnectionStateReasonCodeActive ||
		existedPeer.Status.Code == ec2types.VpcPeeringConnectionStateReasonCodeExpired ||
		existedPeer.Status.Code == ec2types.VpcPeeringConnectionStateReasonCodeRejected ||
		existedPeer.Status.Code == ec2types.VpcPeeringConnectionStateReasonCodeFailed) {
		return managed.ExternalObservation{ResourceExists: false}, nil
	}

	currentPeeringStatus := peering.BuildPeering(resp).Status.AtProvider

	e.log.WithValues("VpcPeering", cr.Name).Debug("Build current peering status")

	// update current peering status to status.atProvider
	if !reflect.DeepEqual(currentPeeringStatus, cr.Status.AtProvider) {
		currentPeeringStatus.DeepCopyInto(&cr.Status.AtProvider)
		if err := e.kube.Status().Update(ctx, cr); err != nil {
			return managed.ExternalObservation{ResourceExists: true}, err
		}
	}

	if existedPeer.Status.Code == ec2types.VpcPeeringConnectionStateReasonCodeRejected || existedPeer.Status.Code == ec2types.VpcPeeringConnectionStateReasonCodeFailed {
		cr.Status.SetConditions(xpv1.Unavailable())
		err := e.kube.Status().Update(ctx, cr)
		if err != nil {
			return managed.ExternalObservation{
				ResourceExists: true,
			}, err
		}
		// TODO: Actually we don't need to reconcile this object, but the crossplane runtime cannot forgot it from queue.
		// Fortunately AWS has an expiration time，it will eventually be removed
		return managed.ExternalObservation{
			ResourceExists: true,
			// Peering options can be added only to active peerings. so we need not call Update function
		}, fmt.Errorf("Peering %s is not active", *existedPeer.VpcPeeringConnectionId)
	}

	if existedPeer.Status.Code == ec2types.VpcPeeringConnectionStateReasonCodePendingAcceptance && !meta.WasDeleted(cr) {
		// if requester peering connection acountID same with accepter vpc peering connection, auto-accept it
		if e.isInternal {
			// accept it when vpc peering connection created
			if cr.Status.AtProvider.VPCPeeringConnectionID != nil {
				_, err := e.peerClient.AcceptVpcPeeringConnection(ctx, &ec2.AcceptVpcPeeringConnectionInput{VpcPeeringConnectionId: aws.String(*cr.Status.AtProvider.VPCPeeringConnectionID)})
				if err != nil {
					return managed.ExternalObservation{ResourceExists: true}, err
				}
			}
		} else {
			// If vpc peering connection status is pending acceptance, modify vpc peering attributes request will failed.
			// In order to reduce the API request to AWS, return errors early to avoid unnecessary API requests.
			return managed.ExternalObservation{ResourceExists: true}, fmt.Errorf(errWaitVpcPeeringConnectionAccept)
		}
	}

	_, routeTableReady := cr.GetAnnotations()[routeTableEnsured]
	_, hostZoneReady := cr.GetAnnotations()[hostedZoneEnsured]
	_, attributeReady := cr.GetAnnotations()[attributeModified]
	if !routeTableReady || !attributeReady {
		return managed.ExternalObservation{
			ResourceExists: true,
			// vpc peering post processing not complete, forward to Update()
			ResourceUpToDate: false,
		}, errors.Wrap(e.kube.Status().Update(ctx, cr), errUpdateManagedStatus)
	}
	if !hostZoneReady {
		e.log.WithValues("VpcPeering", cr.Name).Debug("Skip setting optional hosted zone")
	}

	if existedPeer.Status.Code == ec2types.VpcPeeringConnectionStateReasonCodeActive && cr.GetCondition(ApprovedCondition).Status == corev1.ConditionTrue {
		cr.Status.SetConditions(xpv1.Available())
	}

	return managed.ExternalObservation{
		ResourceExists:          true,
		ResourceUpToDate:        isUPToDate(cr.Status.Conditions),
		ResourceLateInitialized: true,
	}, errors.Wrap(e.kube.Status().Update(ctx, cr), errUpdateManagedStatus)
}

func (e *external) Create(ctx context.Context, mg cpresource.Managed) (managed.ExternalCreation, error) { // nolint:gocyclo
	cr, ok := mg.(*svcapitypes.VPCPeeringConnection)
	if !ok {
		return managed.ExternalCreation{}, errors.New(errUnexpectedObject)
	}
	cr.Status.SetConditions(xpv1.Creating())
	input := peering.GenerateCreateVpcPeeringConnectionInput(cr)

	resp, err := e.client.CreateVpcPeeringConnection(ctx, input)
	if err != nil {
		return managed.ExternalCreation{}, errors.Wrap(err, "create VpcPeeringConnection")
	}

	e.log.WithValues("VpcPeering", cr.Name).Debug("Create VpcPeeringConnection successful")

	tags := make([]ec2types.Tag, 0)
	tags = append(tags, ec2types.Tag{
		Key:   aws.String("Name"),
		Value: aws.String(cr.ObjectMeta.Name),
	})

	for _, tag := range cr.Spec.ForProvider.Tags {
		tags = append(tags, ec2types.Tag{
			Key:   tag.Key,
			Value: tag.Value,
		})
	}

	_, err = e.client.CreateTags(ctx, &ec2.CreateTagsInput{
		Resources: []string{
			*resp.VpcPeeringConnection.VpcPeeringConnectionId,
		},
		Tags: tags,
	})
	if err != nil {
		return managed.ExternalCreation{}, errors.Wrap(err, "create tag for vpc peering")
	}

	e.log.WithValues("VpcPeering", cr.Name).Debug("Create tag for vpc peering successful")

	meta.SetExternalName(cr, aws.StringValue(resp.VpcPeeringConnection.VpcPeeringConnectionId))

	return managed.ExternalCreation{ExternalNameAssigned: true}, nil
}

func (e *external) Update(ctx context.Context, mg cpresource.Managed) (managed.ExternalUpdate, error) { // nolint:gocyclo
	cr, ok := mg.(*svcapitypes.VPCPeeringConnection)
	if !ok {
		return managed.ExternalUpdate{}, errors.New(errUnexpectedObject)
	}

	_, routeTableReady := cr.GetAnnotations()[routeTableEnsured]
	_, hostZoneReady := cr.GetAnnotations()[hostedZoneEnsured]
	_, attributeReady := cr.GetAnnotations()[attributeModified]

	if !attributeReady && cr.Status.AtProvider.VPCPeeringConnectionID != nil {
		_, err := e.client.ModifyVpcPeeringConnectionOptions(ctx, &ec2.ModifyVpcPeeringConnectionOptionsInput{
			VpcPeeringConnectionId: cr.Status.AtProvider.VPCPeeringConnectionID,
			RequesterPeeringConnectionOptions: &ec2types.PeeringConnectionOptionsRequest{
				AllowDnsResolutionFromRemoteVpc: aws.Bool(true),
			},
		})
		if err != nil {
			return managed.ExternalUpdate{}, errors.Wrap(err, errModifyVpcPeering)
		}

		if e.isInternal {
			_, err := e.peerClient.ModifyVpcPeeringConnectionOptions(ctx, &ec2.ModifyVpcPeeringConnectionOptionsInput{
				VpcPeeringConnectionId: cr.Status.AtProvider.VPCPeeringConnectionID,
				AccepterPeeringConnectionOptions: &ec2types.PeeringConnectionOptionsRequest{
					AllowDnsResolutionFromRemoteVpc: aws.Bool(true),
				},
			})
			if err != nil {
				return managed.ExternalUpdate{}, errors.Wrap(err, errModifyVpcPeering)
			}
		}

		if cr.Annotations == nil {
			cr.Annotations = map[string]string{}
		}
		cr.Annotations[attributeModified] = "true"
		err = e.kube.Update(ctx, cr)
		if err != nil {
			return managed.ExternalUpdate{}, errors.Wrap(err, "error update peering annotations")
		}

		e.log.WithValues("VpcPeering", cr.Name).Debug("Modify VpcPeeringConnection successful")
	}

	if !routeTableReady && cr.Status.AtProvider.VPCPeeringConnectionID != nil {
		err := e.addRoute(ctx, e.client, cr.Name, []string{*cr.Spec.ForProvider.VPCID}, *cr.Spec.ForProvider.PeerCIDR, cr.Status.AtProvider.VPCPeeringConnectionID)
		if err != nil {
			return managed.ExternalUpdate{}, err
		}
		if e.isInternal {
			if cr.Status.AtProvider.RequesterVPCInfo != nil && cr.Status.AtProvider.RequesterVPCInfo.CIDRBlock != nil {
				err := e.addRoute(ctx, e.peerClient, cr.Name, []string{*cr.Spec.ForProvider.PeerVPCID}, *cr.Status.AtProvider.RequesterVPCInfo.CIDRBlock, cr.Status.AtProvider.VPCPeeringConnectionID)
				if err != nil {
					return managed.ExternalUpdate{}, err
				}
			} else {
				return managed.ExternalUpdate{}, fmt.Errorf("requester vpc cidr is null")
			}
		}
		if cr.Annotations == nil {
			cr.Annotations = map[string]string{}
		}
		cr.Annotations[routeTableEnsured] = "true"
		err = e.kube.Update(ctx, cr)
		if err != nil {
			return managed.ExternalUpdate{}, errors.Wrap(err, "error update peering annotations")
		}
	}

	// // hostZoneID is optional
	if !hostZoneReady && cr.Spec.ForProvider.HostZoneID != nil {
		vpcAssociationAuthorizationInput := &route53.CreateVPCAssociationAuthorizationInput{
			HostedZoneId: cr.Spec.ForProvider.HostZoneID,
			VPC: &route53types.VPC{
				VPCId:     cr.Spec.ForProvider.PeerVPCID,
				VPCRegion: route53types.VPCRegion(*cr.Spec.ForProvider.PeerRegion),
			},
		}
		_, err := e.route53Client.CreateVPCAssociationAuthorization(ctx, vpcAssociationAuthorizationInput)
		if err != nil && !isAlreadyCreated(err) {
			return managed.ExternalUpdate{}, errors.Wrap(err, errCreateHostzone)
		}

		e.log.WithValues("VpcPeering", cr.Name).Debug("Create VPCAssociationAuthorization successful")

		if cr.Annotations == nil {
			cr.Annotations = map[string]string{}
		}
		cr.Annotations[hostedZoneEnsured] = "true"
		err = e.kube.Update(ctx, cr)

		if err != nil {
			return managed.ExternalUpdate{}, errors.Wrap(err, "error update peering annotations")
		}
	}

	cr.Status.SetConditions(Approved())
	return managed.ExternalUpdate{}, errors.Wrap(e.kube.Status().Update(ctx, cr), errUpdateManagedStatus)
}

func isAlreadyCreated(err error) bool {
	if err == nil {
		return false
	}
	if aerr, ok := err.(awserr.Error); ok {
		return strings.Contains(strings.ToLower(aerr.Code()), "already")
	}
	return false
}

func (e *external) Delete(ctx context.Context, mg cpresource.Managed) error { // nolint:gocyclo
	cr, ok := mg.(*svcapitypes.VPCPeeringConnection)
	if !ok {
		return errors.New(errUnexpectedObject)
	}
	cr.Status.SetConditions(xpv1.Deleting())

<<<<<<< HEAD
	_, err := e.route53Client.DeleteVPCAssociationAuthorization(ctx, &route53.DeleteVPCAssociationAuthorizationInput{
		HostedZoneId: cr.Spec.ForProvider.HostZoneID,
		VPC: &route53types.VPC{
			VPCId:     cr.Spec.ForProvider.PeerVPCID,
			VPCRegion: route53types.VPCRegion(*cr.Spec.ForProvider.PeerRegion),
		},
	})
	if err != nil && !strings.Contains(err.Error(), "VPCAssociationAuthorizationNotFound") {
		return errors.Wrap(err, "delete VPCAssociationAuthorization")
=======
	// hostZoneID is optional
	if cr.Spec.ForProvider.HostZoneID != nil {
		_, err := e.route53Client.DeleteVPCAssociationAuthorizationRequest(&route53.DeleteVPCAssociationAuthorizationInput{
			HostedZoneId: cr.Spec.ForProvider.HostZoneID,
			VPC: &route53.VPC{
				VPCId:     cr.Spec.ForProvider.PeerVPCID,
				VPCRegion: route53.VPCRegion(*cr.Spec.ForProvider.PeerRegion),
			},
		}).Send(ctx)
		if err != nil && !strings.Contains(err.Error(), "VPCAssociationAuthorizationNotFound") {
			return errors.Wrap(err, "delete VPCAssociationAuthorization")
		}
		e.log.WithValues("VpcPeering", cr.Name).Debug("Delete VPCAssociationAuthorization successful")
>>>>>>> f6a69745
	}

	if cr.Status.AtProvider.VPCPeeringConnectionID != nil {
		err := deleteRoute(ctx, e.log, e.client, cr.Name, []string{*cr.Spec.ForProvider.VPCID}, *cr.Spec.ForProvider.PeerCIDR, cr.Status.AtProvider.VPCPeeringConnectionID)
		if err != nil {
			return err
		}
		if e.isInternal {
			if cr.Status.AtProvider.RequesterVPCInfo != nil && cr.Status.AtProvider.RequesterVPCInfo.CIDRBlock != nil {
				err := deleteRoute(ctx, e.log, e.peerClient, cr.Name, []string{*cr.Spec.ForProvider.PeerVPCID}, *cr.Status.AtProvider.RequesterVPCInfo.CIDRBlock, cr.Status.AtProvider.VPCPeeringConnectionID)
				if err != nil {
					return err
				}
			} else {
				return fmt.Errorf("requester vpc cidr is null")
			}
		}
	}

	err := e.deleteVPCPeeringConnection(ctx, cr)

	return errors.Wrap(err, "delete VPCPeeringConnection")
}

func isAWSErr(err error, code string, message string) bool {
	if err, ok := err.(awserr.Error); ok {
		return err.Code() == code && strings.Contains(err.Message(), message)
	}
	return false
}

func (e *external) deleteVPCPeeringConnection(ctx context.Context, cr *svcapitypes.VPCPeeringConnection) error {
	input := peering.GenerateDescribeVpcPeeringConnectionsInput(cr)
	resp, err := e.client.DescribeVpcPeeringConnections(ctx, input)
	if err != nil {
		return err
	}

	for _, peering := range resp.VpcPeeringConnections {
		if peering.Status.Code == ec2types.VpcPeeringConnectionStateReasonCodeInitiatingRequest || peering.Status.Code == ec2types.VpcPeeringConnectionStateReasonCodePendingAcceptance || peering.Status.Code == ec2types.VpcPeeringConnectionStateReasonCodeActive || peering.Status.Code == ec2types.VpcPeeringConnectionStateReasonCodeExpired || peering.Status.Code == ec2types.VpcPeeringConnectionStateReasonCodeRejected {
			_, err := e.client.DeleteVpcPeeringConnection(ctx, &ec2.DeleteVpcPeeringConnectionInput{
				VpcPeeringConnectionId: peering.VpcPeeringConnectionId,
			})

			if err != nil && !isAWSErr(err, "InvalidVpcPeeringConnectionID.NotFound", "") {
				return errors.Wrap(err, "delete vpc peering connection")
			}
			e.log.WithValues("VpcPeering", cr.Name).Debug("Delete VpcPeeringConnection successful")
		}
	}

	return nil
}

func (e *external) isInternalVpcPeering(ctx context.Context, cr *svcapitypes.VPCPeeringConnection) (bool, error) {
	input := &sts.GetCallerIdentityInput{}
	res, err := e.stsClient.GetCallerIdentity(ctx, input)
	if err != nil {
		return false, err
	}
	// if requester peering connection acountID same with accepter vpc peering connection, auto-accept it
	if cr.Spec.ForProvider.PeerOwnerID != nil && res.Account != nil && *res.Account == *cr.Spec.ForProvider.PeerOwnerID {
		return true, nil
	}

	return false, nil
}

func (e *external) addRoute(ctx context.Context, client peering.EC2Client, name string, vpcIDs []string, peerCIDR string, pcx *string) error {
	filter := ec2types.Filter{
		Name:   aws.String("vpc-id"),
		Values: vpcIDs,
	}
	describeRouteTablesInput := &ec2.DescribeRouteTablesInput{
		Filters:    []ec2types.Filter{filter},
		MaxResults: aws.Int32(masResults),
	}
	routeTablesRes, err := client.DescribeRouteTables(ctx, describeRouteTablesInput)
	if err != nil {
		return errors.Wrap(err, errDescribeRouteTable)
	}

	e.log.WithValues("VpcPeering", name).Debug("Describe RouteTables for creating")

	for _, rt := range routeTablesRes.RouteTables {
		createRouteInput := &ec2.CreateRouteInput{
			RouteTableId:           rt.RouteTableId,
			DestinationCidrBlock:   aws.String(peerCIDR),
			VpcPeeringConnectionId: pcx,
		}
		_, err := client.CreateRoute(ctx, createRouteInput)
		if err != nil {
			// FIXME: The error is not aws.Err type?
			if !strings.Contains(err.Error(), "RouteAlreadyExists") {
				return errors.Wrap(err, "create route for vpc peering")
			} else {
				for _, route := range rt.Routes {
					// The route identified by DestinationCidrBlock, if route table already have DestinationCidrBlock point to other vpc peering connetion ID, should be return error
					if route.DestinationCidrBlock != nil && *route.DestinationCidrBlock == peerCIDR {
						if route.VpcPeeringConnectionId != nil && *route.VpcPeeringConnectionId == *pcx {
							e.log.WithValues("VpcPeering", name).Debug("Route already exist, no need to recreate", "RouteTableId", rt.RouteTableId, "DestinationCidrBlock", *route.DestinationCidrBlock)
							continue
						} else {
							return errors.Wrap(err, fmt.Sprintf("failed add route for vpc peering connection: %s, routeID: %s", *pcx, *rt.RouteTableId))
						}
					}
				}
			}
		} else {
			e.log.WithValues("VpcPeering", name).Debug("Create Route successful", "RouteTableId", rt.RouteTableId)
		}
	}
	return nil
}

<<<<<<< HEAD
func (e *external) deleteRoute(ctx context.Context, client peering.EC2Client, name string, vpcIDs []string, peerCIDR string, pcx *string) error {
	filter := ec2types.Filter{
=======
func deleteRoute(ctx context.Context, log logging.Logger, client peering.EC2Client, name string, vpcIDs []string, peerCIDR string, pcx *string) error {
	filter := ec2.Filter{
>>>>>>> f6a69745
		Name:   aws.String("vpc-id"),
		Values: vpcIDs,
	}
	describeRouteTablesInput := &ec2.DescribeRouteTablesInput{
		Filters:    []ec2types.Filter{filter},
		MaxResults: aws.Int32(masResults),
	}
	routeTablesRes, err := client.DescribeRouteTables(ctx, describeRouteTablesInput)
	if err != nil {
		return errors.Wrap(err, "describe RouteTables")
	}

<<<<<<< HEAD
	e.log.WithValues("VpcPeering", name).Debug("Describe RouteTables for deleting")
	for _, rt := range routeTablesRes.RouteTables {
		for _, r := range rt.Routes {
			if r.VpcPeeringConnectionId != nil && pcx != nil && *r.VpcPeeringConnectionId == *pcx {
				_, err := e.client.DeleteRoute(ctx, &ec2.DeleteRouteInput{
					DestinationCidrBlock: aws.String(peerCIDR),

					RouteTableId: rt.RouteTableId,
				})
=======
	log.WithValues("VpcPeering", name).Debug("Describe RouteTables for deleting", "result", routeTablesRes.String())
	for _, rt := range routeTablesRes.RouteTables {
		for _, r := range rt.Routes {
			if r.VpcPeeringConnectionId != nil && pcx != nil && *r.VpcPeeringConnectionId == *pcx {
				_, err := client.DeleteRouteRequest(&ec2.DeleteRouteInput{
					DestinationCidrBlock: aws.String(peerCIDR),
					RouteTableId:         rt.RouteTableId,
				}).Send(ctx)
>>>>>>> f6a69745
				if err != nil {
					if !strings.Contains(err.Error(), "InvalidRoute.NotFound") {
						return errors.Wrap(err, "delete Route")
					}
				}
				log.WithValues("VpcPeering", name).Debug("Delete route successful", "RouteTableId", rt.RouteTableId)
			}
		}
	}
	return nil
}<|MERGE_RESOLUTION|>--- conflicted
+++ resolved
@@ -431,17 +431,6 @@
 	}
 	cr.Status.SetConditions(xpv1.Deleting())
 
-<<<<<<< HEAD
-	_, err := e.route53Client.DeleteVPCAssociationAuthorization(ctx, &route53.DeleteVPCAssociationAuthorizationInput{
-		HostedZoneId: cr.Spec.ForProvider.HostZoneID,
-		VPC: &route53types.VPC{
-			VPCId:     cr.Spec.ForProvider.PeerVPCID,
-			VPCRegion: route53types.VPCRegion(*cr.Spec.ForProvider.PeerRegion),
-		},
-	})
-	if err != nil && !strings.Contains(err.Error(), "VPCAssociationAuthorizationNotFound") {
-		return errors.Wrap(err, "delete VPCAssociationAuthorization")
-=======
 	// hostZoneID is optional
 	if cr.Spec.ForProvider.HostZoneID != nil {
 		_, err := e.route53Client.DeleteVPCAssociationAuthorizationRequest(&route53.DeleteVPCAssociationAuthorizationInput{
@@ -455,7 +444,6 @@
 			return errors.Wrap(err, "delete VPCAssociationAuthorization")
 		}
 		e.log.WithValues("VpcPeering", cr.Name).Debug("Delete VPCAssociationAuthorization successful")
->>>>>>> f6a69745
 	}
 
 	if cr.Status.AtProvider.VPCPeeringConnectionID != nil {
@@ -571,13 +559,7 @@
 	return nil
 }
 
-<<<<<<< HEAD
-func (e *external) deleteRoute(ctx context.Context, client peering.EC2Client, name string, vpcIDs []string, peerCIDR string, pcx *string) error {
-	filter := ec2types.Filter{
-=======
 func deleteRoute(ctx context.Context, log logging.Logger, client peering.EC2Client, name string, vpcIDs []string, peerCIDR string, pcx *string) error {
-	filter := ec2.Filter{
->>>>>>> f6a69745
 		Name:   aws.String("vpc-id"),
 		Values: vpcIDs,
 	}
@@ -590,17 +572,6 @@
 		return errors.Wrap(err, "describe RouteTables")
 	}
 
-<<<<<<< HEAD
-	e.log.WithValues("VpcPeering", name).Debug("Describe RouteTables for deleting")
-	for _, rt := range routeTablesRes.RouteTables {
-		for _, r := range rt.Routes {
-			if r.VpcPeeringConnectionId != nil && pcx != nil && *r.VpcPeeringConnectionId == *pcx {
-				_, err := e.client.DeleteRoute(ctx, &ec2.DeleteRouteInput{
-					DestinationCidrBlock: aws.String(peerCIDR),
-
-					RouteTableId: rt.RouteTableId,
-				})
-=======
 	log.WithValues("VpcPeering", name).Debug("Describe RouteTables for deleting", "result", routeTablesRes.String())
 	for _, rt := range routeTablesRes.RouteTables {
 		for _, r := range rt.Routes {
@@ -609,7 +580,6 @@
 					DestinationCidrBlock: aws.String(peerCIDR),
 					RouteTableId:         rt.RouteTableId,
 				}).Send(ctx)
->>>>>>> f6a69745
 				if err != nil {
 					if !strings.Contains(err.Error(), "InvalidRoute.NotFound") {
 						return errors.Wrap(err, "delete Route")
