--- conflicted
+++ resolved
@@ -180,8 +180,7 @@
 		}
 	}
 
-<<<<<<< HEAD
-	if existedPeer.Status.Code == ec2.VpcPeeringConnectionStateReasonCodePendingAcceptance {
+	if existedPeer.Status.Code == ec2.VpcPeeringConnectionStateReasonCodePendingAcceptance && !meta.WasDeleted(cr){
 		isInternal, err := e.isInternalVpcPeering(cr)
 		if err != nil {
 			return managed.ExternalObservation{ResourceExists: true}, err
@@ -201,12 +200,6 @@
 			// In order to reduce the API request to AWS, return errors early to avoid unnecessary API requests.
 			return managed.ExternalObservation{ResourceExists: true}, fmt.Errorf(errWaitVpcPeeringConnectionAccept)
 		}
-=======
-	// If vpc peering connection status is pending acceptance, modify vpc peering attributes request will failed.
-	// In order to reduce the API request to AWS, return errors early to avoid unnecessary API requests.
-	if existedPeer.Status.Code == ec2.VpcPeeringConnectionStateReasonCodePendingAcceptance && !meta.WasDeleted(cr) {
-		return managed.ExternalObservation{ResourceExists: true}, fmt.Errorf(errWaitVpcPeeringConnectionAccept)
->>>>>>> 4ba96b18
 	}
 
 	_, routeTableReady := cr.GetAnnotations()[routeTableEnsured]
