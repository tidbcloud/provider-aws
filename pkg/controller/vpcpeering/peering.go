package vpcpeering

import (
	"context"
	"fmt"
	"reflect"
	"strings"
	"time"

	"github.com/aws/aws-sdk-go-v2/service/ec2"
	ec2types "github.com/aws/aws-sdk-go-v2/service/ec2/types"
	"github.com/aws/aws-sdk-go-v2/service/route53"
	route53types "github.com/aws/aws-sdk-go-v2/service/route53/types"

	"github.com/crossplane/provider-aws/pkg/clients/peering"

	"github.com/aws/aws-sdk-go-v2/service/sts"
	"github.com/aws/aws-sdk-go/aws"
	"github.com/aws/aws-sdk-go/aws/awserr"
	xpv1 "github.com/crossplane/crossplane-runtime/apis/common/v1"
	"github.com/crossplane/crossplane-runtime/pkg/event"
	"github.com/crossplane/crossplane-runtime/pkg/logging"
	"github.com/crossplane/crossplane-runtime/pkg/meta"
	"github.com/crossplane/crossplane-runtime/pkg/reconciler/managed"
	"github.com/crossplane/crossplane-runtime/pkg/resource"

	corev1 "k8s.io/api/core/v1"

	svcapitypes "github.com/crossplane/provider-aws/apis/vpcpeering/v1alpha1"

	"k8s.io/client-go/util/workqueue"
	ctrl "sigs.k8s.io/controller-runtime"
	"sigs.k8s.io/controller-runtime/pkg/client"
	"sigs.k8s.io/controller-runtime/pkg/controller"

	"github.com/pkg/errors"
	metav1 "k8s.io/apimachinery/pkg/apis/meta/v1"

	cpresource "github.com/crossplane/crossplane-runtime/pkg/resource"
	awsclient "github.com/crossplane/provider-aws/pkg/clients"
)

// ConnectionStateReasonCode vpc connection state code
type ConnectionStateReasonCode string

const (
	errUnexpectedObject = "managed resource is not an VPCPeeringConnection resource"

	errCreate                         = "cannot create VPCPeeringConnection in AWS"
	errCreateHostzone                 = "cannot create HostedZoneAssosciation in AWS"
	errDescribe                       = "failed to describe VPCPeeringConnection"
	errDescribeRouteTable             = "failed to describe RouteTable"
	errModifyVpcPeering               = "failed to modify VPCPeeringConnection"
	errUpdateManagedStatus            = "cannot update managed resource status"
	errWaitVpcPeeringConnectionAccept = "waiting for the user to accept the vpc peering connection"

	routeTableEnsured = "tidbcloud.com/route-table-ensured"
	hostedZoneEnsured = "tidbcloud.com/hosted-zone-ensured"
	attributeModified = "tidbcloud.com/attribute-modified"

	// The maximum number of results to return with a single call
	masResults = 100
)

// SetupVPCPeeringConnection adds a controller that reconciles VPCPeeringConnection.
func SetupVPCPeeringConnection(mgr ctrl.Manager, l logging.Logger, rl workqueue.RateLimiter) error {
	name := managed.ControllerName(svcapitypes.VPCPeeringConnectionGroupKind)
	return ctrl.NewControllerManagedBy(mgr).
		Named(name).
		WithOptions(controller.Options{
			RateLimiter: workqueue.NewMaxOfRateLimiter(
				workqueue.NewItemExponentialFailureRateLimiter(10*time.Second, 120*time.Second),
				rl,
			),
			MaxConcurrentReconciles: 1,
		}).
		For(&svcapitypes.VPCPeeringConnection{}).
		Complete(managed.NewReconciler(mgr,
			resource.ManagedKind(svcapitypes.VPCPeeringConnectionGroupVersionKind),
			managed.WithExternalConnecter(&connector{kube: mgr.GetClient(), log: l}),
			// resync interval default is 1 minute, may cause rate limit
			managed.WithPollInterval(5*time.Minute),
			managed.WithLogger(l.WithValues("controller", name)),
			managed.WithRecorder(event.NewAPIRecorder(mgr.GetEventRecorderFor(name)))))
}

const (
	// ApprovedCondition resources are believed to be approved.
	ApprovedCondition xpv1.ConditionType = "Approved"
	// ApprovedConditionReason customer approved the vpc request.
	ApprovedConditionReason xpv1.ConditionReason = "CreateRouteInfo"
)

// Approved return approve condition
func Approved() xpv1.Condition {
	return xpv1.Condition{
		Type:               ApprovedCondition,
		Status:             corev1.ConditionTrue,
		LastTransitionTime: metav1.Now(),
		Reason:             ApprovedConditionReason,
	}
}

type connector struct {
	kube client.Client
	log  logging.Logger
}

func (c *connector) Connect(ctx context.Context, mg cpresource.Managed) (managed.ExternalClient, error) {
	cr, ok := mg.(*svcapitypes.VPCPeeringConnection)
	if !ok {
		return nil, errors.New(errUnexpectedObject)
	}
	cfg, err := awsclient.GetConfig(ctx, c.kube, mg, cr.Spec.ForProvider.Region)
	if err != nil {
		return nil, err
	}

	external := &external{
		kube:          c.kube,
		route53Client: peering.NewRoute53Client(*cfg),
		client:        peering.NewEc2Client(*cfg),
		stsClient:     peering.NewStsClient(*cfg),
		log:           c.log,
	}
	isInternal, err := external.isInternalVpcPeering(ctx, cr)
	if err != nil {
		return nil, err
	}
	if isInternal {
		external.isInternal = true
		peerCfg, err := awsclient.GetConfig(ctx, c.kube, mg, *cr.Spec.ForProvider.PeerRegion)
		if err != nil {
			return nil, err
		}
		external.peerClient = peering.NewEc2Client(*peerCfg)
	}
	return external, nil
}

func isUPToDate(conditions []xpv1.Condition) bool {
	if len(conditions) == 0 {
		return false
	}

	for _, c := range conditions {
		if c.Type == xpv1.TypeReady {
			if c.Status == corev1.ConditionTrue {
				return true
			}
		}
	}

	return false
}

type external struct {
	kube          client.Client
	client        peering.EC2Client
	route53Client peering.Route53Client
	log           logging.Logger
	stsClient     peering.StsClient
	peerClient    peering.EC2Client
	isInternal    bool
}

func (e *external) Observe(ctx context.Context, mg cpresource.Managed) (managed.ExternalObservation, error) { // nolint:gocyclo
	cr, ok := mg.(*svcapitypes.VPCPeeringConnection)
	if !ok {
		return managed.ExternalObservation{}, errors.New(errUnexpectedObject)
	}
	if meta.GetExternalName(cr) == "" {
		return managed.ExternalObservation{
			ResourceExists: false,
		}, nil
	}

	input := peering.GenerateDescribeVpcPeeringConnectionsInput(cr)
	resp, err := e.client.DescribeVpcPeeringConnections(ctx, input)
	if err != nil {
		return managed.ExternalObservation{ResourceExists: false}, errors.Wrap(err, errDescribe)
	}

	e.log.WithValues("VpcPeering", cr.Name).Debug("Describe VpcPeeringConnections")
	// TODO: if user delete vpc peering in aws cloud, how ensure subresource deleted
	if len(resp.VpcPeeringConnections) == 0 {
		return managed.ExternalObservation{ResourceExists: false}, nil
	}

	existedPeer := resp.VpcPeeringConnections[0]

	if !(existedPeer.Status.Code == ec2types.VpcPeeringConnectionStateReasonCodeInitiatingRequest ||
		existedPeer.Status.Code == ec2types.VpcPeeringConnectionStateReasonCodePendingAcceptance ||
		existedPeer.Status.Code == ec2types.VpcPeeringConnectionStateReasonCodeActive ||
		existedPeer.Status.Code == ec2types.VpcPeeringConnectionStateReasonCodeExpired ||
		existedPeer.Status.Code == ec2types.VpcPeeringConnectionStateReasonCodeRejected ||
		existedPeer.Status.Code == ec2types.VpcPeeringConnectionStateReasonCodeFailed) {
		return managed.ExternalObservation{ResourceExists: false}, nil
	}

	currentPeeringStatus := peering.BuildPeering(resp).Status.AtProvider

	e.log.WithValues("VpcPeering", cr.Name).Debug("Build current peering status")

	// update current peering status to status.atProvider
	if !reflect.DeepEqual(currentPeeringStatus, cr.Status.AtProvider) {
		currentPeeringStatus.DeepCopyInto(&cr.Status.AtProvider)
		if err := e.kube.Status().Update(ctx, cr); err != nil {
			return managed.ExternalObservation{ResourceExists: true}, err
		}
	}

	if existedPeer.Status.Code == ec2types.VpcPeeringConnectionStateReasonCodeRejected || existedPeer.Status.Code == ec2types.VpcPeeringConnectionStateReasonCodeFailed {
		cr.Status.SetConditions(xpv1.Unavailable())
		err := e.kube.Status().Update(ctx, cr)
		if err != nil {
			return managed.ExternalObservation{
				ResourceExists: true,
			}, err
		}
		// TODO: Actually we don't need to reconcile this object, but the crossplane runtime cannot forgot it from queue.
		// Fortunately AWS has an expiration time，it will eventually be removed
		return managed.ExternalObservation{
			ResourceExists: true,
			// Peering options can be added only to active peerings. so we need not call Update function
		}, fmt.Errorf("Peering %s is not active", *existedPeer.VpcPeeringConnectionId)
	}

	if existedPeer.Status.Code == ec2types.VpcPeeringConnectionStateReasonCodePendingAcceptance && !meta.WasDeleted(cr) {
		// if requester peering connection acountID same with accepter vpc peering connection, auto-accept it
		if e.isInternal {
			// accept it when vpc peering connection created
			if cr.Status.AtProvider.VPCPeeringConnectionID != nil {
				_, err := e.peerClient.AcceptVpcPeeringConnection(ctx, &ec2.AcceptVpcPeeringConnectionInput{VpcPeeringConnectionId: aws.String(*cr.Status.AtProvider.VPCPeeringConnectionID)})
				if err != nil {
					return managed.ExternalObservation{ResourceExists: true}, err
				}
			}
		} else {
			// let peering status change from available to unavailable, sometimes user can delete peering in aws provider
			cr.Status.SetConditions(xpv1.Unavailable())
			// If vpc peering connection status is pending acceptance, modify vpc peering attributes request will failed.
			// In order to reduce the API request to AWS, return errors early to avoid unnecessary API requests.
			return managed.ExternalObservation{ResourceExists: true}, fmt.Errorf(errWaitVpcPeeringConnectionAccept)
		}
	}

	_, routeTableReady := cr.GetAnnotations()[routeTableEnsured]
	_, hostZoneReady := cr.GetAnnotations()[hostedZoneEnsured]
	_, attributeReady := cr.GetAnnotations()[attributeModified]
	if !routeTableReady || !attributeReady {
		return managed.ExternalObservation{
			ResourceExists: true,
			// vpc peering post processing not complete, forward to Update()
			ResourceUpToDate: false,
		}, errors.Wrap(e.kube.Status().Update(ctx, cr), errUpdateManagedStatus)
	}
	if !hostZoneReady {
		e.log.WithValues("VpcPeering", cr.Name).Debug("Skip setting optional hosted zone")
	}

	if existedPeer.Status.Code == ec2types.VpcPeeringConnectionStateReasonCodeActive && cr.GetCondition(ApprovedCondition).Status == corev1.ConditionTrue {
		cr.Status.SetConditions(xpv1.Available())
	}

	return managed.ExternalObservation{
		ResourceExists:          true,
		ResourceUpToDate:        isUPToDate(cr.Status.Conditions),
		ResourceLateInitialized: true,
	}, errors.Wrap(e.kube.Status().Update(ctx, cr), errUpdateManagedStatus)
}

func (e *external) Create(ctx context.Context, mg cpresource.Managed) (managed.ExternalCreation, error) { // nolint:gocyclo
	cr, ok := mg.(*svcapitypes.VPCPeeringConnection)
	if !ok {
		return managed.ExternalCreation{}, errors.New(errUnexpectedObject)
	}
	cr.Status.SetConditions(xpv1.Creating())
	input := peering.GenerateCreateVpcPeeringConnectionInput(cr)

	resp, err := e.client.CreateVpcPeeringConnection(ctx, input)
	if err != nil {
		return managed.ExternalCreation{}, errors.Wrap(err, "create VpcPeeringConnection")
	}

	e.log.WithValues("VpcPeering", cr.Name).Debug("Create VpcPeeringConnection successful")

	tags := make([]ec2types.Tag, 0)
	tags = append(tags, ec2types.Tag{
		Key:   aws.String("Name"),
		Value: aws.String(cr.ObjectMeta.Name),
	})

	for _, tag := range cr.Spec.ForProvider.Tags {
		tags = append(tags, ec2types.Tag{
			Key:   tag.Key,
			Value: tag.Value,
		})
	}

	_, err = e.client.CreateTags(ctx, &ec2.CreateTagsInput{
		Resources: []string{
			*resp.VpcPeeringConnection.VpcPeeringConnectionId,
		},
		Tags: tags,
	})
	if err != nil {
		return managed.ExternalCreation{}, errors.Wrap(err, "create tag for vpc peering")
	}

	e.log.WithValues("VpcPeering", cr.Name).Debug("Create tag for vpc peering successful")

	meta.SetExternalName(cr, aws.StringValue(resp.VpcPeeringConnection.VpcPeeringConnectionId))

	return managed.ExternalCreation{ExternalNameAssigned: true}, nil
}

func (e *external) Update(ctx context.Context, mg cpresource.Managed) (managed.ExternalUpdate, error) { // nolint:gocyclo
	cr, ok := mg.(*svcapitypes.VPCPeeringConnection)
	if !ok {
		return managed.ExternalUpdate{}, errors.New(errUnexpectedObject)
	}

	_, routeTableReady := cr.GetAnnotations()[routeTableEnsured]
	_, hostZoneReady := cr.GetAnnotations()[hostedZoneEnsured]
	_, attributeReady := cr.GetAnnotations()[attributeModified]

	if !attributeReady && cr.Status.AtProvider.VPCPeeringConnectionID != nil {
		_, err := e.client.ModifyVpcPeeringConnectionOptions(ctx, &ec2.ModifyVpcPeeringConnectionOptionsInput{
			VpcPeeringConnectionId: cr.Status.AtProvider.VPCPeeringConnectionID,
			RequesterPeeringConnectionOptions: &ec2types.PeeringConnectionOptionsRequest{
				AllowDnsResolutionFromRemoteVpc: aws.Bool(true),
			},
		})
		if err != nil {
			return managed.ExternalUpdate{}, errors.Wrap(err, errModifyVpcPeering)
		}

		if e.isInternal {
			_, err := e.peerClient.ModifyVpcPeeringConnectionOptions(ctx, &ec2.ModifyVpcPeeringConnectionOptionsInput{
				VpcPeeringConnectionId: cr.Status.AtProvider.VPCPeeringConnectionID,
				AccepterPeeringConnectionOptions: &ec2types.PeeringConnectionOptionsRequest{
					AllowDnsResolutionFromRemoteVpc: aws.Bool(true),
				},
			})
			if err != nil {
				return managed.ExternalUpdate{}, errors.Wrap(err, errModifyVpcPeering)
			}
		}

		if cr.Annotations == nil {
			cr.Annotations = map[string]string{}
		}
		cr.Annotations[attributeModified] = "true"
		err = e.kube.Update(ctx, cr)
		if err != nil {
			return managed.ExternalUpdate{}, errors.Wrap(err, "error update peering annotations")
		}

		e.log.WithValues("VpcPeering", cr.Name).Debug("Modify VpcPeeringConnection successful")
	}

	if !routeTableReady && cr.Status.AtProvider.VPCPeeringConnectionID != nil {
		err := e.addRoute(ctx, e.client, cr.Name, []string{*cr.Spec.ForProvider.VPCID}, *cr.Spec.ForProvider.PeerCIDR, cr.Status.AtProvider.VPCPeeringConnectionID)
		if err != nil {
			return managed.ExternalUpdate{}, err
		}
		if e.isInternal {
			if cr.Status.AtProvider.RequesterVPCInfo != nil && cr.Status.AtProvider.RequesterVPCInfo.CIDRBlock != nil {
				err := e.addRoute(ctx, e.peerClient, cr.Name, []string{*cr.Spec.ForProvider.PeerVPCID}, *cr.Status.AtProvider.RequesterVPCInfo.CIDRBlock, cr.Status.AtProvider.VPCPeeringConnectionID)
				if err != nil {
					return managed.ExternalUpdate{}, err
				}
			} else {
				return managed.ExternalUpdate{}, fmt.Errorf("requester vpc cidr is null")
			}
		}
		if cr.Annotations == nil {
			cr.Annotations = map[string]string{}
		}
		cr.Annotations[routeTableEnsured] = "true"
		err = e.kube.Update(ctx, cr)
		if err != nil {
			return managed.ExternalUpdate{}, errors.Wrap(err, "error update peering annotations")
		}
	}

	// // hostZoneID is optional
	if !hostZoneReady && cr.Spec.ForProvider.HostZoneID != nil {
		vpcAssociationAuthorizationInput := &route53.CreateVPCAssociationAuthorizationInput{
			HostedZoneId: cr.Spec.ForProvider.HostZoneID,
			VPC: &route53types.VPC{
				VPCId:     cr.Spec.ForProvider.PeerVPCID,
				VPCRegion: route53types.VPCRegion(*cr.Spec.ForProvider.PeerRegion),
			},
		}
		_, err := e.route53Client.CreateVPCAssociationAuthorization(ctx, vpcAssociationAuthorizationInput)
		if err != nil && !isAlreadyCreated(err) {
			return managed.ExternalUpdate{}, errors.Wrap(err, errCreateHostzone)
		}

		e.log.WithValues("VpcPeering", cr.Name).Debug("Create VPCAssociationAuthorization successful")

		if cr.Annotations == nil {
			cr.Annotations = map[string]string{}
		}
		cr.Annotations[hostedZoneEnsured] = "true"
		err = e.kube.Update(ctx, cr)

		if err != nil {
			return managed.ExternalUpdate{}, errors.Wrap(err, "error update peering annotations")
		}
	}

	cr.Status.SetConditions(Approved())
	return managed.ExternalUpdate{}, errors.Wrap(e.kube.Status().Update(ctx, cr), errUpdateManagedStatus)
}

func isAlreadyCreated(err error) bool {
	if err == nil {
		return false
	}
	if aerr, ok := err.(awserr.Error); ok {
		return strings.Contains(strings.ToLower(aerr.Code()), "already")
	}
	return false
}

func (e *external) Delete(ctx context.Context, mg cpresource.Managed) error { // nolint:gocyclo
	cr, ok := mg.(*svcapitypes.VPCPeeringConnection)
	if !ok {
		return errors.New(errUnexpectedObject)
	}
	cr.Status.SetConditions(xpv1.Deleting())

	// hostZoneID is optional
	if cr.Spec.ForProvider.HostZoneID != nil {
		_, err := e.route53Client.DeleteVPCAssociationAuthorization(ctx, &route53.DeleteVPCAssociationAuthorizationInput{
			HostedZoneId: cr.Spec.ForProvider.HostZoneID,
			VPC: &route53types.VPC{
				VPCId:     cr.Spec.ForProvider.PeerVPCID,
				VPCRegion: route53types.VPCRegion(*cr.Spec.ForProvider.PeerRegion),
			},
		})
		if err != nil && !strings.Contains(err.Error(), "VPCAssociationAuthorizationNotFound") {
			return errors.Wrap(err, "delete VPCAssociationAuthorization")
		}
		e.log.WithValues("VpcPeering", cr.Name).Debug("Delete VPCAssociationAuthorization successful")
	}

	if cr.Status.AtProvider.VPCPeeringConnectionID != nil {
		err := deleteRoute(ctx, e.log, e.client, cr.Name, []string{*cr.Spec.ForProvider.VPCID}, *cr.Spec.ForProvider.PeerCIDR, cr.Status.AtProvider.VPCPeeringConnectionID)
		if err != nil {
			return err
		}
		if e.isInternal {
			if cr.Status.AtProvider.RequesterVPCInfo != nil && cr.Status.AtProvider.RequesterVPCInfo.CIDRBlock != nil {
				err := deleteRoute(ctx, e.log, e.peerClient, cr.Name, []string{*cr.Spec.ForProvider.PeerVPCID}, *cr.Status.AtProvider.RequesterVPCInfo.CIDRBlock, cr.Status.AtProvider.VPCPeeringConnectionID)
				if err != nil {
					return err
				}
			} else {
				return fmt.Errorf("requester vpc cidr is null")
			}
		}
	}

	err := e.deleteVPCPeeringConnection(ctx, cr)

	return errors.Wrap(err, "delete VPCPeeringConnection")
}

func isAWSErr(err error, code string, message string) bool {
	if err, ok := err.(awserr.Error); ok {
		return err.Code() == code && strings.Contains(err.Message(), message)
	}
	return false
}

func (e *external) deleteVPCPeeringConnection(ctx context.Context, cr *svcapitypes.VPCPeeringConnection) error {
	input := peering.GenerateDescribeVpcPeeringConnectionsInput(cr)
	resp, err := e.client.DescribeVpcPeeringConnections(ctx, input)
	if err != nil {
		return err
	}

	for _, peering := range resp.VpcPeeringConnections {
		if peering.Status.Code == ec2types.VpcPeeringConnectionStateReasonCodeInitiatingRequest || peering.Status.Code == ec2types.VpcPeeringConnectionStateReasonCodePendingAcceptance || peering.Status.Code == ec2types.VpcPeeringConnectionStateReasonCodeActive || peering.Status.Code == ec2types.VpcPeeringConnectionStateReasonCodeExpired || peering.Status.Code == ec2types.VpcPeeringConnectionStateReasonCodeRejected {
			_, err := e.client.DeleteVpcPeeringConnection(ctx, &ec2.DeleteVpcPeeringConnectionInput{
				VpcPeeringConnectionId: peering.VpcPeeringConnectionId,
			})

			if err != nil && !isAWSErr(err, "InvalidVpcPeeringConnectionID.NotFound", "") {
				return errors.Wrap(err, "delete vpc peering connection")
			}
			e.log.WithValues("VpcPeering", cr.Name).Debug("Delete VpcPeeringConnection successful")
		}
	}

	return nil
}

func (e *external) isInternalVpcPeering(ctx context.Context, cr *svcapitypes.VPCPeeringConnection) (bool, error) {
	input := &sts.GetCallerIdentityInput{}
	res, err := e.stsClient.GetCallerIdentity(ctx, input)
	if err != nil {
		return false, err
	}
	// if requester peering connection acountID same with accepter vpc peering connection, auto-accept it
	if cr.Spec.ForProvider.PeerOwnerID != nil && res.Account != nil && *res.Account == *cr.Spec.ForProvider.PeerOwnerID {
		return true, nil
	}

	return false, nil
}

func (e *external) addRoute(ctx context.Context, client peering.EC2Client, name string, vpcIDs []string, peerCIDR string, pcx *string) error {
	filter := ec2types.Filter{
		Name:   aws.String("vpc-id"),
		Values: vpcIDs,
	}
	describeRouteTablesInput := &ec2.DescribeRouteTablesInput{
		Filters:    []ec2types.Filter{filter},
		MaxResults: aws.Int32(masResults),
	}
	routeTablesRes, err := client.DescribeRouteTables(ctx, describeRouteTablesInput)
	if err != nil {
		return errors.Wrap(err, errDescribeRouteTable)
	}

	e.log.WithValues("VpcPeering", name).Debug("Describe RouteTables for creating")

	for _, rt := range routeTablesRes.RouteTables {
		createRouteInput := &ec2.CreateRouteInput{
			RouteTableId:           rt.RouteTableId,
			DestinationCidrBlock:   aws.String(peerCIDR),
			VpcPeeringConnectionId: pcx,
		}
<<<<<<< HEAD
		_, err := client.CreateRoute(ctx, createRouteInput)
=======

		// If the route table exists, and the state is blackhole, remove it.
		for _, route := range rt.Routes {
			if route.DestinationCidrBlock != nil && *route.DestinationCidrBlock == peerCIDR && route.State == ec2.RouteStateBlackhole {
				_, err := client.DeleteRouteRequest(&ec2.DeleteRouteInput{
					DestinationCidrBlock: aws.String(peerCIDR),
					RouteTableId:         rt.RouteTableId,
				}).Send(ctx)
				if err != nil {
					if !strings.Contains(err.Error(), "InvalidRoute.NotFound") {
						return errors.Wrap(err, "delete Route")
					}
				}
				e.log.WithValues("VpcPeering", name).Debug("Delete the occupied route whose route is in blackhole successful", "RouteTableId", rt.RouteTableId)
			}
		}

		_, err := client.CreateRouteRequest(createRouteInput).Send(ctx)
>>>>>>> 18a78be1
		if err != nil {
			// FIXME: The error is not aws.Err type?
			if !strings.Contains(err.Error(), "RouteAlreadyExists") {
				return errors.Wrap(err, "create route for vpc peering")
			} else {
				for _, route := range rt.Routes {
					// The route identified by DestinationCidrBlock, if route table already have DestinationCidrBlock point to other vpc peering connetion ID, should be return error
					if route.DestinationCidrBlock != nil && *route.DestinationCidrBlock == peerCIDR {
						if route.VpcPeeringConnectionId != nil && *route.VpcPeeringConnectionId == *pcx {
							e.log.WithValues("VpcPeering", name).Debug("Route already exist, no need to recreate", "RouteTableId", rt.RouteTableId, "DestinationCidrBlock", *route.DestinationCidrBlock)
							continue
						} else {
							return errors.Wrap(err, fmt.Sprintf("failed add route for vpc peering connection: %s, routeID: %s", *pcx, *rt.RouteTableId))
						}
					}
				}
			}
		} else {
			e.log.WithValues("VpcPeering", name).Debug("Create Route successful", "RouteTableId", rt.RouteTableId)
		}
	}
	return nil
}

func deleteRoute(ctx context.Context, log logging.Logger, client peering.EC2Client, name string, vpcIDs []string, peerCIDR string, pcx *string) error {
	filter := ec2types.Filter{
		Name:   aws.String("vpc-id"),
		Values: vpcIDs,
	}
	describeRouteTablesInput := &ec2.DescribeRouteTablesInput{
		Filters:    []ec2types.Filter{filter},
		MaxResults: aws.Int32(masResults),
	}
	routeTablesRes, err := client.DescribeRouteTables(ctx, describeRouteTablesInput)
	if err != nil {
		return errors.Wrap(err, "describe RouteTables")
	}

	for _, rt := range routeTablesRes.RouteTables {
		for _, r := range rt.Routes {
			if r.VpcPeeringConnectionId != nil && pcx != nil && *r.VpcPeeringConnectionId == *pcx {
				_, err := client.DeleteRoute(ctx, &ec2.DeleteRouteInput{
					DestinationCidrBlock: aws.String(peerCIDR),
					RouteTableId:         rt.RouteTableId,
				})
				if err != nil {
					if !strings.Contains(err.Error(), "InvalidRoute.NotFound") {
						return errors.Wrap(err, "delete Route")
					}
				}
				log.WithValues("VpcPeering", name).Debug("Delete route successful", "RouteTableId", rt.RouteTableId)
			}
		}
	}
	return nil
}<|MERGE_RESOLUTION|>--- conflicted
+++ resolved
@@ -536,14 +536,11 @@
 			DestinationCidrBlock:   aws.String(peerCIDR),
 			VpcPeeringConnectionId: pcx,
 		}
-<<<<<<< HEAD
-		_, err := client.CreateRoute(ctx, createRouteInput)
-=======
 
 		// If the route table exists, and the state is blackhole, remove it.
 		for _, route := range rt.Routes {
 			if route.DestinationCidrBlock != nil && *route.DestinationCidrBlock == peerCIDR && route.State == ec2.RouteStateBlackhole {
-				_, err := client.DeleteRouteRequest(&ec2.DeleteRouteInput{
+				_, err := client.DeleteRoute(&ec2.DeleteRouteInput{
 					DestinationCidrBlock: aws.String(peerCIDR),
 					RouteTableId:         rt.RouteTableId,
 				}).Send(ctx)
@@ -556,8 +553,7 @@
 			}
 		}
 
-		_, err := client.CreateRouteRequest(createRouteInput).Send(ctx)
->>>>>>> 18a78be1
+		_, err := client.CreateRoute(createRouteInput)
 		if err != nil {
 			// FIXME: The error is not aws.Err type?
 			if !strings.Contains(err.Error(), "RouteAlreadyExists") {
